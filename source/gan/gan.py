--- conflicted
+++ resolved
@@ -32,7 +32,7 @@
 import torchvision.utils as vutils
 
 parser = argparse.ArgumentParser()
-parser.add_argument('--dataroot', type=str, default='~/pytorch_datasets, help='path to dataset')
+parser.add_argument('--dataroot', type=str, default='~/pytorch_datasets', help='path to dataset')
 parser.add_argument('--workers', type=int, help='number of data loading workers', default=8)
 parser.add_argument('--batch_size', type=int, default=256, help='inputs batch size')
 parser.add_argument('--image_size', type=int, default=28, help='the height / width of the inputs image to network')
@@ -94,11 +94,7 @@
       outputs = nn.parallel.data_parallel(self.main, inputs, range(self.ngpu))
     else:
       outputs = self.main(inputs)
-<<<<<<< HEAD
     return outputs.view(outputs.size(0), *(1, 28, 28))
-=======
-    return outputs.view(outputs.size(0), -1)
->>>>>>> e2b1d5e5
 
 
 class Discriminator(nn.Module):
